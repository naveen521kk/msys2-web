--- conflicted
+++ resolved
@@ -1,12 +1,6 @@
-<<<<<<< HEAD
-import "./style.scss";
-import "bootstrap";
-import tippy from "tippy.js";
-=======
 import './style.scss';
 import 'bootstrap/js/src/collapse.js';
 import tippy from 'tippy.js';
->>>>>>> 24bfec26
 
 class App {
     static copyToClipboard(button) {
